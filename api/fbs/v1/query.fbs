// Licensed to Apache Software Foundation (ASF) under one or more contributor
// license agreements. See the NOTICE file distributed with
// this work for additional information regarding copyright
// ownership. Apache Software Foundation (ASF) licenses this file to you under
// the Apache License, Version 2.0 (the "License"); you may
// not use this file except in compliance with the License.
// You may obtain a copy of the License at
//
//     http://www.apache.org/licenses/LICENSE-2.0
//
// Unless required by applicable law or agreed to in writing,
// software distributed under the License is distributed on an
// "AS IS" BASIS, WITHOUT WARRANTIES OR CONDITIONS OF ANY
// KIND, either express or implied.  See the License for the
// specific language governing permissions and limitations
// under the License.

namespace banyandb.v1;

// BinaryOp specify the operation imposed to the given query condition
enum BinaryOp: byte {
    EQ,
    NE,
    LT,
    GT,
    LE,
    GE,
    HAVING,
    NOT_HAVING
}

// BinaryOps is an array of binary operators.
table BinaryOps {
    ops: [BinaryOp];
}

// IntPair in a typed pair with an array of int64 as values
table IntPair {
    key: string;
    values: [int64];
}

// StrPair in a typed pair with an array of string as values
table StrPair {
    key: string;
    values: [string];
}

// Pair is the building block of a record which is equivalent to a key-value pair.
// In the context of Trace, it could be metadata of a trace such as service_name, serivce_instance, etc.
// Besides, other fields/tags are organized in key-value pair in the underlying storage layer.
// One should notice that the values can be a multi-value.
union TypedPair { IntPair, StrPair }

// Pair is a workaround since vector of unions is not yet supported in some of languages.
table Pair {
    pair: TypedPair;
}

// PairQuery consists of the query condition with a binary operator to be imposed
table PairQuery {
    ops: BinaryOps;
    condition: Pair;
}

// Sort is either descending or ascending
enum Sort : byte {
    DESC,
    ASC
}

// QueryOrder means a Sort operation to be done for a given field.
// The key_name refers to the key of a Pair.
table QueryOrder {
    key_name: string;
    sort: Sort;
}

// Entity represents 
// (Trace context) a Span defined in Google Dapper paper or equivalently a Segment in Skywalking.
// (Log context) a log
table Entity {
    // entity_id could be span_id of a Span or segment_id of a Segment in the context of Trace
    entity_id: string;
    // timestamp_nanoseconds is in the timeunit of nanoseconds. It represents
    // 1) either the start time of a Span/Segment,
    // 2) or the timestamp of a log
    timestamp_nanoseconds: uint64;
    // data_binary contains all unindexed Tags and other key-value pairs
    data_binary: [ubyte];
    // fields contains all indexed Field. Some typical names,
    // - trace_id
    // - duration
    // - service_name
    // - service_instance_id
    // - end_time_nanoseconds
    fields: [Pair];
}

// TracesResponse is the response for a query to the Query module. 
table TracesResponse {
    // entities are the actual data returned
    entities: [Entity];
}

// Projection is used to select the names of keys to be returned.
table Projection {
    // The key_name refers to the key(s) of Pair(s).
    key_names: [string];
}

// RangeQuery is a range query for uint64,
// the range here follows left-inclusive and right-exclusive rule, i.e. [begin, end) if both edges exist
table RangeQuery {
    begin: uint64;
    end: uint64;
}

// EntityCriteria is the request contract for query.
table EntityCriteria {
<<<<<<< HEAD
    // group and name are for multi-tenant, multi-model use
    // group contains a set of options, like retention policy, max
    group: string;
    // name of the entity
    name: string;
    // start_time_nanoseconds is a range query with start/end time of the entity in timeunit of nanoseconds
=======
    // timestamp_nanoseconds is a range query with begin/end time of entities in the timeunit of nanoseconds.
    // In the context of Trace, it represents the range of the `startTime` for spans/segments,
    // while in the context of Log, it means the range of the timestamp(s) for logs.
>>>>>>> 81c2d1bc
    // it is always recommended to specify time range for performance reason
    timestamp_nanoseconds: RangeQuery;
    // offset is used to support pagination, together with the following limit
    offset: uint32;
    // limit is used to impose a boundary on the number of records being returned
    limit: uint32;
    // order_by is given to specify the sort for a field. So far, only fields in the type of Integer are supported
    order_by: QueryOrder;
    // fields are indexed. Some typical fields are listed below,
    // - trace_id: if given, it takes precedence over other fields and will be used to retrieve entities before other conditions are imposed
    // - duration: typical for trace context
    fields: [PairQuery];
    // projection can be used to select the key names of the entities in the response
    projection: Projection;
}<|MERGE_RESOLUTION|>--- conflicted
+++ resolved
@@ -118,18 +118,14 @@
 
 // EntityCriteria is the request contract for query.
 table EntityCriteria {
-<<<<<<< HEAD
     // group and name are for multi-tenant, multi-model use
     // group contains a set of options, like retention policy, max
     group: string;
     // name of the entity
     name: string;
-    // start_time_nanoseconds is a range query with start/end time of the entity in timeunit of nanoseconds
-=======
     // timestamp_nanoseconds is a range query with begin/end time of entities in the timeunit of nanoseconds.
     // In the context of Trace, it represents the range of the `startTime` for spans/segments,
     // while in the context of Log, it means the range of the timestamp(s) for logs.
->>>>>>> 81c2d1bc
     // it is always recommended to specify time range for performance reason
     timestamp_nanoseconds: RangeQuery;
     // offset is used to support pagination, together with the following limit
